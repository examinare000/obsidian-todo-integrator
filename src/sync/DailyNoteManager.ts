--- conflicted
+++ resolved
@@ -244,32 +244,9 @@
 			let sectionEndIndex = lines.length;
 
 			if (taskSectionHeading) {
-<<<<<<< HEAD
-				for (let i = 0; i < lines.length; i++) {
-					const line = lines[i].trim();
-					if (line === taskSectionHeading.trim()) {
-						sectionStartIndex = i;
-						// Find the end of this section (next heading of same or higher level)
-						const currentLevel = (taskSectionHeading.match(/^#+/) || [''])[0].length;
-						for (let j = i + 1; j < lines.length; j++) {
-							const nextLine = lines[j].trim();
-							const nextHeadingMatch = nextLine.match(/^(#+)\s/);
-							if (nextHeadingMatch && nextHeadingMatch[1].length <= currentLevel) {
-								sectionEndIndex = j;
-								break;
-							}
-						}
-						break;
-					}
-				}
-
-				// If section not found, return empty array
-				if (sectionStartIndex === -1) {
-=======
 				const sectionBoundaries = this.findSectionBoundaries(lines, taskSectionHeading);
 				if (!sectionBoundaries) {
 					this.logger.debug(`Task section "${taskSectionHeading}" not found in ${filePath}`);
->>>>>>> 2535b893
 					return [];
 				}
 				sectionStartIndex = sectionBoundaries.start;
